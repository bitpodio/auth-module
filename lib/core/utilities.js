import jwtDecode, { InvalidTokenError } from 'jwt-decode'

export const isUnset = o => typeof o === 'undefined' || o === null
export const isSet = o => !isUnset(o)

export const isSameURL = (a, b) => a.split('?')[0].replace(/\/+$/, '') === b.split('?')[0].replace(/\/+$/, '')

export const isRelativeURL = u =>
  u && u.length && /^\/([a-zA-Z0-9@\-%_~][/a-zA-Z0-9@\-%_~]*)?([?][^#]*)?(#[^#]*)?$/.test(u)

export const parseQuery = queryString => {
  const query = {}
  const pairs = queryString.split('&')
  for (let i = 0; i < pairs.length; i++) {
    const pair = pairs[i].split('=')
    query[decodeURIComponent(pair[0])] = decodeURIComponent(pair[1] || '')
  }
  return query
}

export const encodeQuery = queryObject => {
  return Object.entries(queryObject)
    .filter(([key, value]) => typeof value !== 'undefined')
    .map(
      ([key, value]) =>
        encodeURIComponent(key) + (value != null ? '=' + encodeURIComponent(value) : '')
    )
    .join('&')
}

export const routeOption = (route, key, value) => {
  return route.matched.some(m => {
    if (process.client) {
      // Client
      return Object.values(m.components).some(
        component => component.options && component.options[key] === value
      )
    } else {
      // SSR
      return Object.values(m.components).some(component =>
        Object.values(component._Ctor).some(
          ctor => ctor.options && ctor.options[key] === value
        )
      )
    }
  })
}

export const getMatchedComponents = (route, matches = false) => {
  return [].concat.apply([], route.matched.map(function (m, index) {
    return Object.keys(m.components).map(function (key) {
      matches && matches.push(index)
      return m.components[key]
    })
  }))
}

export function normalizePath (path = '') {
  // Remove query string
  let result = path.split('?')[0]

  // Remove redundant / from the end of path
  if (result.charAt(result.length - 1) === '/') {
    result = result.slice(0, -1)
  }

  return result
}

export function encodeValue (val) {
  if (typeof val === 'string') {
    return val
  }
  return JSON.stringify(val)
}

export function decodeValue (val) {
  // Try to parse as json
  if (typeof val === 'string') {
    try {
      return JSON.parse(val)
    } catch (_) { }
  }

  // Return as is
  return val
}

/**
 * Get property defined by dot notation in string.
 * Based on  https://github.com/dy/dotprop (MIT)
 *
 * @param  {Object} holder   Target object where to look property up
 * @param  {string} propName Dot notation, like 'this.a.b.c'
 * @return {*}          A property value
 */
export function getProp (holder, propName) {
  if (!propName || !holder) {
    return holder
  }

  if (propName in holder) {
    return holder[propName]
  }

  const propParts = Array.isArray(propName) ? propName : (propName + '').split('.')

  let result = holder
  while (propParts.length && result) {
    result = result[propParts.shift()]
  }

  return result
}

<<<<<<< HEAD
export class RefreshController {
  constructor (scheme) {
    this.scheme = scheme
    this.refreshPromise = null
  }

  // Returns a promise which is resolved when refresh is completed
  handleRefresh () {
    // Another request has started refreshing the token, wait for it to complete
    if (this.refreshPromise) {
      return this.refreshPromise
    }

    return this._doRefresh()
  }

  _doRefresh () {
    this.refreshPromise = new Promise(resolve => {
      this.scheme.refreshTokens().then(() => {
        this.refreshPromise = null
        resolve()
      })
    })

    return this.refreshPromise
  }
}

const TokenExpirationStatusEnum = Object.freeze({
  UNKNOWN: 'UNKNOWN',
  VALID: 'VALID',
  EXPIRED: 'EXPIRED',
  REFRESH_EXPIRED: 'REFRESH_EXPIRED'
})

export class TokenExpirationStatus {
  constructor (scheme) {
    this.token = scheme.$auth.getToken(scheme.name)
    this.refreshToken = scheme.$auth.getRefreshToken(scheme.name)

    this.status = this._calculateTokenStatus()
  }

  _calculateTokenStatus () {
    const now = Date.now()
    let tokenExpiresAt, refreshTokenExpiresAt

    try {
      tokenExpiresAt = jwtDecode(this.token).exp * 1000
      refreshTokenExpiresAt = jwtDecode(this.refreshToken).exp * 1000
    } catch (error) {
      // If the token is not jwt, we can't decode and refresh it
      if (error instanceof InvalidTokenError) {
        return TokenExpirationStatusEnum.UNKNOWN
      }
      throw error
    }

    // Give us some slack to help the token from expiring between validation and usage
    const timeSlackMillis = 500
    tokenExpiresAt -= timeSlackMillis
    refreshTokenExpiresAt -= timeSlackMillis

    // Token is still valid
    if (now < tokenExpiresAt) {
      return TokenExpirationStatusEnum.VALID
    }

    if (now > refreshTokenExpiresAt) {
      return TokenExpirationStatusEnum.REFRESH_EXPIRED
    }

    return TokenExpirationStatusEnum.EXPIRED
  }

  unknown () {
    return TokenExpirationStatusEnum.UNKNOWN === this.status
  }

  valid () {
    return TokenExpirationStatusEnum.VALID === this.status
  }

  expired () {
    return TokenExpirationStatusEnum.EXPIRED === this.status
  }

  refreshExpired () {
    return TokenExpirationStatusEnum.REFRESH_EXPIRED === this.status
  }
=======
// Ie "Bearer " + token
export function addTokenPrefix (token, tokenType) {
  if (!tokenType || token.startsWith(tokenType)) {
    return token
  }

  return tokenType + ' ' + token
>>>>>>> e56037f8
}<|MERGE_RESOLUTION|>--- conflicted
+++ resolved
@@ -1,5 +1,3 @@
-import jwtDecode, { InvalidTokenError } from 'jwt-decode'
-
 export const isUnset = o => typeof o === 'undefined' || o === null
 export const isSet = o => !isUnset(o)
 
@@ -113,98 +111,6 @@
   return result
 }
 
-<<<<<<< HEAD
-export class RefreshController {
-  constructor (scheme) {
-    this.scheme = scheme
-    this.refreshPromise = null
-  }
-
-  // Returns a promise which is resolved when refresh is completed
-  handleRefresh () {
-    // Another request has started refreshing the token, wait for it to complete
-    if (this.refreshPromise) {
-      return this.refreshPromise
-    }
-
-    return this._doRefresh()
-  }
-
-  _doRefresh () {
-    this.refreshPromise = new Promise(resolve => {
-      this.scheme.refreshTokens().then(() => {
-        this.refreshPromise = null
-        resolve()
-      })
-    })
-
-    return this.refreshPromise
-  }
-}
-
-const TokenExpirationStatusEnum = Object.freeze({
-  UNKNOWN: 'UNKNOWN',
-  VALID: 'VALID',
-  EXPIRED: 'EXPIRED',
-  REFRESH_EXPIRED: 'REFRESH_EXPIRED'
-})
-
-export class TokenExpirationStatus {
-  constructor (scheme) {
-    this.token = scheme.$auth.getToken(scheme.name)
-    this.refreshToken = scheme.$auth.getRefreshToken(scheme.name)
-
-    this.status = this._calculateTokenStatus()
-  }
-
-  _calculateTokenStatus () {
-    const now = Date.now()
-    let tokenExpiresAt, refreshTokenExpiresAt
-
-    try {
-      tokenExpiresAt = jwtDecode(this.token).exp * 1000
-      refreshTokenExpiresAt = jwtDecode(this.refreshToken).exp * 1000
-    } catch (error) {
-      // If the token is not jwt, we can't decode and refresh it
-      if (error instanceof InvalidTokenError) {
-        return TokenExpirationStatusEnum.UNKNOWN
-      }
-      throw error
-    }
-
-    // Give us some slack to help the token from expiring between validation and usage
-    const timeSlackMillis = 500
-    tokenExpiresAt -= timeSlackMillis
-    refreshTokenExpiresAt -= timeSlackMillis
-
-    // Token is still valid
-    if (now < tokenExpiresAt) {
-      return TokenExpirationStatusEnum.VALID
-    }
-
-    if (now > refreshTokenExpiresAt) {
-      return TokenExpirationStatusEnum.REFRESH_EXPIRED
-    }
-
-    return TokenExpirationStatusEnum.EXPIRED
-  }
-
-  unknown () {
-    return TokenExpirationStatusEnum.UNKNOWN === this.status
-  }
-
-  valid () {
-    return TokenExpirationStatusEnum.VALID === this.status
-  }
-
-  expired () {
-    return TokenExpirationStatusEnum.EXPIRED === this.status
-  }
-
-  refreshExpired () {
-    return TokenExpirationStatusEnum.REFRESH_EXPIRED === this.status
-  }
-=======
 // Ie "Bearer " + token
 export function addTokenPrefix (token, tokenType) {
   if (!tokenType || token.startsWith(tokenType)) {
@@ -212,5 +118,4 @@
   }
 
   return tokenType + ' ' + token
->>>>>>> e56037f8
 }