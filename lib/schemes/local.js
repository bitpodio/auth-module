import defu from 'defu'
<<<<<<< HEAD
import { getProp, addTokenPrefix } from '../utilities'
=======
import { getProp } from '../utilities'
>>>>>>> e56037f8

export default class LocalScheme {
  constructor (auth, options) {
    this.$auth = auth
    this.name = options._name
<<<<<<< HEAD
    this.options = defu(options, DEFAULTS)
  }

  _setToken (token) {
    if (this.options.globalToken) {
      // Set Authorization token for all axios requests
      this.$auth.ctx.app.$axios.setHeader(this.options.tokenName, token)
    }
  }

  _clearToken () {
    if (this.options.globalToken) {
      // Clear Authorization token for all axios requests
      this.$auth.ctx.app.$axios.setHeader(this.options.tokenName, false)
    }
=======

    this.options = defu(options, DEFAULTS)
>>>>>>> e56037f8
  }

  // ---------------------------------------------------------------
  // Client ID helpers
  // ---------------------------------------------------------------

  _getClientId () {
    const _key = this.options.clientIdPrefix + this.name

    return this.$auth.$storage.getUniversal(_key)
  }

  _setClientId (clientId) {
    const _key = this.options.clientIdPrefix + this.name

    return this.$auth.$storage.setUniversal(_key, clientId)
  }

  _syncClientId () {
    const _key = this.options.clientIdPrefix + this.name

    return this.$auth.$storage.syncUniversal(_key)
  }

  mounted () {
    if (this.options.token.required) {
      this.$auth.token.sync()
    }

    this._syncClientId()

    return this.$auth.fetchUserOnce()
  }

  async login (endpoint) {
    if (!this.options.endpoints.login) {
      return
    }

    // Ditch any leftover local tokens before attempting to log in
    await this.$auth.reset()

<<<<<<< HEAD
    // Make login request
    const { response, result } = await this.$auth.request(
=======
    const { response, data } = await this.$auth.request(
>>>>>>> e56037f8
      endpoint,
      this.options.endpoints.login
    )

<<<<<<< HEAD
    // Update Token
    if (this.options.tokenRequired) {
      const token = addTokenPrefix(getProp(result, this.options.token.property), this.options.tokenType)

      this.$auth.setToken(this.name, token)
      this._setToken(token)
    }

    // Update clientId
    const clientId = getProp(result, this.options.clientId)
    if (clientId) {
      this._setClientId(clientId)
    }

    // Fetch user
    if (this.options.autoFetchUser) {
=======
    if (this.options.token.required) {
      this.$auth.token.set(getProp(data, this.options.token.property))
    }

    if (this.options.user.autoFetch) {
>>>>>>> e56037f8
      await this.fetchUser()
    }

    return response
  }

  async setUserToken (tokenValue) {
    this.$auth.token.set(getProp(tokenValue, this.options.token.property))

    // Fetch user
    return this.fetchUser()
  }

  async fetchUser (endpoint) {
    // Token is required but not available
    if (this.options.token.required && !this.$auth.token.get()) {
      return
    }

    // User endpoint is disabled
    if (!this.options.endpoints.user) {
      this.$auth.setUser({})
      return
    }

    // Try to fetch user and then set
<<<<<<< HEAD
    let user = await this.$auth.requestWith(
=======
    const { data } = await this.$auth.requestWith(
>>>>>>> e56037f8
      this.name,
      endpoint,
      this.options.endpoints.user
    )
<<<<<<< HEAD
    user = getProp(user, this.options.user)

    this.$auth.setUser(user)
=======

    this.$auth.setUser(getProp(data, this.options.user.property))
>>>>>>> e56037f8
  }

  async logout (endpoint = {}) {
    // Only connect to logout endpoint if it's configured
    if (this.options.endpoints.logout) {
      // Only add client id to payload if enabled
      const clientId = this.options.dataClientId
      if (clientId) {
        if (!endpoint.data) {
          endpoint.data = {}
        }
        endpoint.data[clientId] = this._getClientId()
      }

      await this.$auth
        .requestWith(this.name, endpoint, this.options.endpoints.logout)
        .catch(() => { })
    }

    // But reset regardless
    return this.$auth.reset()
  }

  async reset () {
<<<<<<< HEAD
    if (this.options.tokenRequired) {
      this._clearToken()
    }

    this._setClientId(false)
    this.$auth.setUser(false)
    this.$auth.setToken(this.name, false)
=======
    this.$auth.setUser(false)
    this.$auth.token.reset()
    this.$auth.refreshToken.reset()
>>>>>>> e56037f8

    return Promise.resolve()
  }
}

const DEFAULTS = {
<<<<<<< HEAD
  tokenRequired: true,
  tokenType: 'Bearer',
  globalToken: true,
  tokenName: 'Authorization',
  token: {
    property: 'token',
    maxAge: 1800
  },
  user: 'user',
  clientId: 'client_id',
  dataClientId: false,
  clientIdPrefix: '_client_id.',
  endpoints: {
    login: {
      url: '/api/auth/login',
      method: 'post'
    },
    logout: {
      url: '/api/auth/logout',
      method: 'post'
    },
    user: {
      url: '/api/auth/user',
      method: 'get'
    }
  },
  autoFetchUser: true
=======
  token: {
    property: 'token',
    type: 'Bearer',
    name: 'Authorization',
    maxAge: 1800,
    global: true,
    required: true
  },
  user: {
    property: 'user',
    autoFetch: true
  }
>>>>>>> e56037f8
}<|MERGE_RESOLUTION|>--- conflicted
+++ resolved
@@ -1,34 +1,12 @@
 import defu from 'defu'
-<<<<<<< HEAD
-import { getProp, addTokenPrefix } from '../utilities'
-=======
 import { getProp } from '../utilities'
->>>>>>> e56037f8
 
 export default class LocalScheme {
   constructor (auth, options) {
     this.$auth = auth
     this.name = options._name
-<<<<<<< HEAD
-    this.options = defu(options, DEFAULTS)
-  }
-
-  _setToken (token) {
-    if (this.options.globalToken) {
-      // Set Authorization token for all axios requests
-      this.$auth.ctx.app.$axios.setHeader(this.options.tokenName, token)
-    }
-  }
-
-  _clearToken () {
-    if (this.options.globalToken) {
-      // Clear Authorization token for all axios requests
-      this.$auth.ctx.app.$axios.setHeader(this.options.tokenName, false)
-    }
-=======
 
     this.options = defu(options, DEFAULTS)
->>>>>>> e56037f8
   }
 
   // ---------------------------------------------------------------
@@ -71,40 +49,25 @@
     // Ditch any leftover local tokens before attempting to log in
     await this.$auth.reset()
 
-<<<<<<< HEAD
     // Make login request
-    const { response, result } = await this.$auth.request(
-=======
     const { response, data } = await this.$auth.request(
->>>>>>> e56037f8
       endpoint,
       this.options.endpoints.login
     )
 
-<<<<<<< HEAD
     // Update Token
-    if (this.options.tokenRequired) {
-      const token = addTokenPrefix(getProp(result, this.options.token.property), this.options.tokenType)
-
-      this.$auth.setToken(this.name, token)
-      this._setToken(token)
+    if (this.options.token.required) {
+      this.$auth.token.set(getProp(data, this.options.token.property))
     }
 
     // Update clientId
-    const clientId = getProp(result, this.options.clientId)
+    const clientId = getProp(data, this.options.clientId)
     if (clientId) {
       this._setClientId(clientId)
     }
 
     // Fetch user
-    if (this.options.autoFetchUser) {
-=======
-    if (this.options.token.required) {
-      this.$auth.token.set(getProp(data, this.options.token.property))
-    }
-
     if (this.options.user.autoFetch) {
->>>>>>> e56037f8
       await this.fetchUser()
     }
 
@@ -131,23 +94,13 @@
     }
 
     // Try to fetch user and then set
-<<<<<<< HEAD
-    let user = await this.$auth.requestWith(
-=======
     const { data } = await this.$auth.requestWith(
->>>>>>> e56037f8
       this.name,
       endpoint,
       this.options.endpoints.user
     )
-<<<<<<< HEAD
-    user = getProp(user, this.options.user)
-
-    this.$auth.setUser(user)
-=======
 
     this.$auth.setUser(getProp(data, this.options.user.property))
->>>>>>> e56037f8
   }
 
   async logout (endpoint = {}) {
@@ -172,35 +125,27 @@
   }
 
   async reset () {
-<<<<<<< HEAD
-    if (this.options.tokenRequired) {
-      this._clearToken()
-    }
-
     this._setClientId(false)
     this.$auth.setUser(false)
-    this.$auth.setToken(this.name, false)
-=======
-    this.$auth.setUser(false)
     this.$auth.token.reset()
-    this.$auth.refreshToken.reset()
->>>>>>> e56037f8
 
     return Promise.resolve()
   }
 }
 
 const DEFAULTS = {
-<<<<<<< HEAD
-  tokenRequired: true,
-  tokenType: 'Bearer',
-  globalToken: true,
-  tokenName: 'Authorization',
   token: {
     property: 'token',
-    maxAge: 1800
+    type: 'Bearer',
+    name: 'Authorization',
+    maxAge: 1800,
+    global: true,
+    required: true
   },
-  user: 'user',
+  user: {
+    property: 'user',
+    autoFetch: true
+  },
   clientId: 'client_id',
   dataClientId: false,
   clientIdPrefix: '_client_id.',
@@ -217,20 +162,5 @@
       url: '/api/auth/user',
       method: 'get'
     }
-  },
-  autoFetchUser: true
-=======
-  token: {
-    property: 'token',
-    type: 'Bearer',
-    name: 'Authorization',
-    maxAge: 1800,
-    global: true,
-    required: true
-  },
-  user: {
-    property: 'user',
-    autoFetch: true
   }
->>>>>>> e56037f8
 }