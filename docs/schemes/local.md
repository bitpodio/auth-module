--- conflicted
+++ resolved
@@ -23,11 +23,11 @@
         // Cookie Login flow
         // login: { url: '/api/auth/login', method: 'post' },
       },
-      
+
       // JWT Login flow (default)
       // tokenRequired: true,
       // tokenType: 'bearer'
-      
+
       // Cookie Login flow
       // tokenRequired: false,
       // tokenType: false
@@ -44,11 +44,7 @@
 
 #### `propertyName`
 
-<<<<<<< HEAD
 `propertyName` can be used to specify which field of the response JSON to be used for value. It can be `false` to directly use API response or being more complicated like `auth.user`.
-=======
-`propertyName` can be used to specify which field of the response JSON to be used for value. **Must be set to `false` to directly use API response** or being more complicated like `auth.user`.
->>>>>>> 02fd778d
 
 ### `tokenRequired`
 
