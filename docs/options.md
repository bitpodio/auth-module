--- conflicted
+++ resolved
@@ -7,13 +7,6 @@
 Default:
 
 ```js
-<<<<<<< HEAD
-redirect: {
-  login: '/login',
-  logout: '/',
-  callback: '/login',
-  home: '/'
-=======
 auth: {
   redirect: {
     login: '/login',
@@ -21,7 +14,6 @@
     callback: '/login',
     home: '/'
   }
->>>>>>> 02fd778d
 }
 ```
 
